--- conflicted
+++ resolved
@@ -592,11 +592,7 @@
         Box::new(move |_| Box::new(transmute::Transmute::new(conf))),
         Box::new(move |_| Box::new(cognitive_complexity::CognitiveComplexity::new(conf))),
         Box::new(move |_| Box::new(escape::BoxedLocal::new(conf))),
-<<<<<<< HEAD
-        Box::new(move |_| Box::new(vec::UselessVec::new(conf))),
-=======
         Box::new(move |_| Box::new(useless_vec::UselessVec::new(conf))),
->>>>>>> e567e30a
         Box::new(move |_| Box::new(panic_unimplemented::PanicUnimplemented::new(conf))),
         Box::new(|_| Box::new(strings::StringLitAsBytes)),
         Box::new(|_| Box::new(derive::Derive)),
