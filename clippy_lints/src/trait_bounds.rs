use clippy_config::Conf;
use clippy_config::msrvs::{self, Msrv};
use clippy_utils::diagnostics::{span_lint_and_help, span_lint_and_sugg};
use clippy_utils::source::{SpanRangeExt, snippet, snippet_with_applicability};
use clippy_utils::{SpanlessEq, SpanlessHash, is_from_proc_macro};
use core::hash::{Hash, Hasher};
use itertools::Itertools;
use rustc_data_structures::fx::{FxHashMap, FxHashSet, FxIndexMap, IndexEntry};
use rustc_data_structures::unhash::UnhashMap;
use rustc_errors::Applicability;
use rustc_hir::def::Res;
use rustc_hir::{
    GenericBound, Generics, Item, ItemKind, LangItem, Node, Path, PathSegment, PredicateOrigin, QPath,
<<<<<<< HEAD
    TraitBoundModifiers, TraitItem, TraitRef, Ty, TyKind, WherePredicate, BoundPolarity,
=======
    TraitBoundModifier, TraitItem, TraitRef, Ty, TyKind, WherePredicate,
>>>>>>> ab560d88
};
use rustc_lint::{LateContext, LateLintPass};
use rustc_session::impl_lint_pass;
use rustc_span::{BytePos, Span};

declare_clippy_lint! {
    /// ### What it does
    /// This lint warns about unnecessary type repetitions in trait bounds
    ///
    /// ### Why is this bad?
    /// Repeating the type for every bound makes the code
    /// less readable than combining the bounds
    ///
    /// ### Example
    /// ```no_run
    /// pub fn foo<T>(t: T) where T: Copy, T: Clone {}
    /// ```
    ///
    /// Use instead:
    /// ```no_run
    /// pub fn foo<T>(t: T) where T: Copy + Clone {}
    /// ```
    #[clippy::version = "1.38.0"]
    pub TYPE_REPETITION_IN_BOUNDS,
    nursery,
    "types are repeated unnecessarily in trait bounds, use `+` instead of using `T: _, T: _`"
}

declare_clippy_lint! {
    /// ### What it does
    /// Checks for cases where generics or trait objects are being used and multiple
    /// syntax specifications for trait bounds are used simultaneously.
    ///
    /// ### Why is this bad?
    /// Duplicate bounds makes the code
    /// less readable than specifying them only once.
    ///
    /// ### Example
    /// ```no_run
    /// fn func<T: Clone + Default>(arg: T) where T: Clone + Default {}
    /// ```
    ///
    /// Use instead:
    /// ```no_run
    /// # mod hidden {
    /// fn func<T: Clone + Default>(arg: T) {}
    /// # }
    ///
    /// // or
    ///
    /// fn func<T>(arg: T) where T: Clone + Default {}
    /// ```
    ///
    /// ```no_run
    /// fn foo<T: Default + Default>(bar: T) {}
    /// ```
    /// Use instead:
    /// ```no_run
    /// fn foo<T: Default>(bar: T) {}
    /// ```
    ///
    /// ```no_run
    /// fn foo<T>(bar: T) where T: Default + Default {}
    /// ```
    /// Use instead:
    /// ```no_run
    /// fn foo<T>(bar: T) where T: Default {}
    /// ```
    #[clippy::version = "1.47.0"]
    pub TRAIT_DUPLICATION_IN_BOUNDS,
    nursery,
    "check if the same trait bounds are specified more than once during a generic declaration"
}

pub struct TraitBounds {
    max_trait_bounds: u64,
    msrv: Msrv,
}

impl TraitBounds {
    pub fn new(conf: &'static Conf) -> Self {
        Self {
            max_trait_bounds: conf.max_trait_bounds,
            msrv: conf.msrv.clone(),
        }
    }
}

impl_lint_pass!(TraitBounds => [TYPE_REPETITION_IN_BOUNDS, TRAIT_DUPLICATION_IN_BOUNDS]);

impl<'tcx> LateLintPass<'tcx> for TraitBounds {
    fn check_generics(&mut self, cx: &LateContext<'tcx>, generics: &'tcx Generics<'_>) {
        self.check_type_repetition(cx, generics);
        check_trait_bound_duplication(cx, generics);
    }

    fn check_item(&mut self, cx: &LateContext<'tcx>, item: &'tcx Item<'tcx>) {
        // special handling for self trait bounds as these are not considered generics
        // ie. trait Foo: Display {}
        if let Item {
            kind: ItemKind::Trait(_, _, _, bounds, ..),
            ..
        } = item
        {
            rollup_traits(cx, bounds, "these bounds contain repeated elements");
        }
    }

    fn check_trait_item(&mut self, cx: &LateContext<'tcx>, item: &'tcx TraitItem<'tcx>) {
        let mut self_bounds_map = FxHashMap::default();

        for predicate in item.generics.predicates {
            if let WherePredicate::BoundPredicate(bound_predicate) = predicate
                && bound_predicate.origin != PredicateOrigin::ImplTrait
                && !bound_predicate.span.from_expansion()
                && let TyKind::Path(QPath::Resolved(_, Path { segments, .. })) = bound_predicate.bounded_ty.kind
                && let Some(PathSegment {
                    res: Res::SelfTyParam { trait_: def_id },
                    ..
                }) = segments.first()
                && let Some(Node::Item(Item {
                    kind: ItemKind::Trait(_, _, _, self_bounds, _),
                    ..
                })) = cx.tcx.hir().get_if_local(*def_id)
            {
                if self_bounds_map.is_empty() {
                    for bound in *self_bounds {
                        let Some((self_res, self_segments, _)) = get_trait_info_from_bound(bound) else {
                            continue;
                        };
                        self_bounds_map.insert(self_res, self_segments);
                    }
                }

                bound_predicate
                    .bounds
                    .iter()
                    .filter_map(get_trait_info_from_bound)
                    .for_each(|(trait_item_res, trait_item_segments, span)| {
                        if let Some(self_segments) = self_bounds_map.get(&trait_item_res) {
                            if SpanlessEq::new(cx)
                                .paths_by_resolution()
                                .eq_path_segments(self_segments, trait_item_segments)
                            {
                                span_lint_and_help(
                                    cx,
                                    TRAIT_DUPLICATION_IN_BOUNDS,
                                    span,
                                    "this trait bound is already specified in trait declaration",
                                    None,
                                    "consider removing this trait bound",
                                );
                            }
                        }
                    });
            }
        }
    }

    fn check_ty(&mut self, cx: &LateContext<'tcx>, ty: &'tcx Ty<'tcx>) {
        if let TyKind::Ref(.., mut_ty) = &ty.kind
            && let TyKind::TraitObject(bounds, ..) = mut_ty.ty.kind
            && bounds.len() > 2
        {
            // Build up a hash of every trait we've seen
            // When we see a trait for the first time, add it to unique_traits
            // so we can later use it to build a string of all traits exactly once, without duplicates

            let mut seen_def_ids = FxHashSet::default();
            let mut unique_traits = Vec::new();

            // Iterate the bounds and add them to our seen hash
            // If we haven't yet seen it, add it to the fixed traits
            for bound in bounds {
                let Some(def_id) = bound.trait_ref.trait_def_id() else {
                    continue;
                };

                let new_trait = seen_def_ids.insert(def_id);

                if new_trait {
                    unique_traits.push(bound);
                }
            }

            // If the number of unique traits isn't the same as the number of traits in the bounds,
            // there must be 1 or more duplicates
            if bounds.len() != unique_traits.len() {
                let mut bounds_span = bounds[0].span;

                for bound in bounds.iter().skip(1) {
                    bounds_span = bounds_span.to(bound.span);
                }

                let fixed_trait_snippet = unique_traits
                    .iter()
                    .filter_map(|b| b.span.get_source_text(cx))
                    .join(" + ");

                span_lint_and_sugg(
                    cx,
                    TRAIT_DUPLICATION_IN_BOUNDS,
                    bounds_span,
                    "this trait bound is already specified in trait declaration",
                    "try",
                    fixed_trait_snippet,
                    Applicability::MaybeIncorrect,
                );
            }
        }
    }

    extract_msrv_attr!(LateContext);
}

impl TraitBounds {
    /// Is the given bound a `?Sized` bound, and is combining it (i.e. `T: X + ?Sized`) an error on
    /// this MSRV? See <https://github.com/rust-lang/rust-clippy/issues/8772> for details.
    fn cannot_combine_maybe_bound(&self, cx: &LateContext<'_>, bound: &GenericBound<'_>) -> bool {
        if !self.msrv.meets(msrvs::MAYBE_BOUND_IN_WHERE)
            && let GenericBound::Trait(tr) = bound
            && let BoundPolarity::Maybe(_) = tr.modifiers.polarity
        {
            cx.tcx.lang_items().get(LangItem::Sized) == tr.trait_ref.path.res.opt_def_id()
        } else {
            false
        }
    }

    #[allow(clippy::mutable_key_type)]
    fn check_type_repetition<'tcx>(&self, cx: &LateContext<'tcx>, generics: &'tcx Generics<'_>) {
        struct SpanlessTy<'cx, 'tcx> {
            ty: &'tcx Ty<'tcx>,
            cx: &'cx LateContext<'tcx>,
        }
        impl PartialEq for SpanlessTy<'_, '_> {
            fn eq(&self, other: &Self) -> bool {
                let mut eq = SpanlessEq::new(self.cx);
                eq.inter_expr().eq_ty(self.ty, other.ty)
            }
        }
        impl Hash for SpanlessTy<'_, '_> {
            fn hash<H: Hasher>(&self, h: &mut H) {
                let mut t = SpanlessHash::new(self.cx);
                t.hash_ty(self.ty);
                h.write_u64(t.finish());
            }
        }
        impl Eq for SpanlessTy<'_, '_> {}

        if generics.span.from_expansion() {
            return;
        }
        let mut map: UnhashMap<SpanlessTy<'_, '_>, Vec<&GenericBound<'_>>> = UnhashMap::default();
        let mut applicability = Applicability::MaybeIncorrect;
        for bound in generics.predicates {
            if let WherePredicate::BoundPredicate(p) = bound
                && p.origin != PredicateOrigin::ImplTrait
                && p.bounds.len() as u64 <= self.max_trait_bounds
                && !p.span.from_expansion()
                && let bounds = p
                    .bounds
                    .iter()
                    .filter(|b| !self.cannot_combine_maybe_bound(cx, b))
                    .collect::<Vec<_>>()
                && !bounds.is_empty()
                && let Some(ref v) = map.insert(SpanlessTy { ty: p.bounded_ty, cx }, bounds)
                && !is_from_proc_macro(cx, p.bounded_ty)
            {
                let trait_bounds = v
                    .iter()
                    .copied()
                    .chain(p.bounds.iter())
                    .filter_map(get_trait_info_from_bound)
                    .map(|(_, _, span)| snippet_with_applicability(cx, span, "..", &mut applicability))
                    .join(" + ");
                let hint_string = format!(
                    "consider combining the bounds: `{}: {trait_bounds}`",
                    snippet(cx, p.bounded_ty.span, "_"),
                );
                span_lint_and_help(
                    cx,
                    TYPE_REPETITION_IN_BOUNDS,
                    p.span,
                    "this type has already been used as a bound predicate",
                    None,
                    hint_string,
                );
            }
        }
    }
}

fn check_trait_bound_duplication<'tcx>(cx: &LateContext<'tcx>, generics: &'_ Generics<'tcx>) {
    if generics.span.from_expansion() {
        return;
    }

    // Explanation:
    // fn bad_foo<T: Clone + Default, Z: Copy>(arg0: T, arg1: Z)
    // where T: Clone + Default, { unimplemented!(); }
    //       ^^^^^^^^^^^^^^^^^^
    //       |
    // collects each of these where clauses into a set keyed by generic name and comparable trait
    // eg. (T, Clone)
    #[expect(clippy::mutable_key_type)]
    let where_predicates = generics
        .predicates
        .iter()
        .filter_map(|pred| {
            if pred.in_where_clause()
                && let WherePredicate::BoundPredicate(bound_predicate) = pred
                && let TyKind::Path(QPath::Resolved(_, path)) = bound_predicate.bounded_ty.kind
            {
                return Some(
                    rollup_traits(
                        cx,
                        bound_predicate.bounds,
                        "these where clauses contain repeated elements",
                    )
                    .into_iter()
                    .map(|(trait_ref, _)| (path.res, trait_ref)),
                );
            }
            None
        })
        .flatten()
        .collect::<FxHashSet<_>>();

    // Explanation:
    // fn bad_foo<T: Clone + Default, Z: Copy>(arg0: T, arg1: Z) ...
    //            ^^^^^^^^^^^^^^^^^^  ^^^^^^^
    //            |
    // compare trait bounds keyed by generic name and comparable trait to collected where
    // predicates eg. (T, Clone)
    for predicate in generics.predicates.iter().filter(|pred| !pred.in_where_clause()) {
        if let WherePredicate::BoundPredicate(bound_predicate) = predicate
            && bound_predicate.origin != PredicateOrigin::ImplTrait
            && !bound_predicate.span.from_expansion()
            && let TyKind::Path(QPath::Resolved(_, path)) = bound_predicate.bounded_ty.kind
        {
            let traits = rollup_traits(cx, bound_predicate.bounds, "these bounds contain repeated elements");
            for (trait_ref, span) in traits {
                let key = (path.res, trait_ref);
                if where_predicates.contains(&key) {
                    span_lint_and_help(
                        cx,
                        TRAIT_DUPLICATION_IN_BOUNDS,
                        span,
                        "this trait bound is already specified in the where clause",
                        None,
                        "consider removing this trait bound",
                    );
                }
            }
        }
    }
}

struct ComparableTraitRef<'a, 'tcx> {
    cx: &'a LateContext<'tcx>,
    trait_ref: &'tcx TraitRef<'tcx>,
<<<<<<< HEAD
    modifiers: TraitBoundModifiers,
=======
    modifier: TraitBoundModifier,
>>>>>>> ab560d88
}

impl PartialEq for ComparableTraitRef<'_, '_> {
    fn eq(&self, other: &Self) -> bool {
<<<<<<< HEAD
        SpanlessEq::new(self.cx).eq_modifiers(self.modifiers, other.modifiers)
=======
        self.modifier == other.modifier
>>>>>>> ab560d88
            && SpanlessEq::new(self.cx)
                .paths_by_resolution()
                .eq_path(self.trait_ref.path, other.trait_ref.path)
    }
}
impl Eq for ComparableTraitRef<'_, '_> {}
impl Hash for ComparableTraitRef<'_, '_> {
    fn hash<H: Hasher>(&self, state: &mut H) {
        let mut s = SpanlessHash::new(self.cx).paths_by_resolution();
        s.hash_path(self.trait_ref.path);
<<<<<<< HEAD
        s.hash_modifiers(self.modifiers);
        state.write_u64(s.finish());
=======
        state.write_u64(s.finish());
        self.modifier.hash(state);
>>>>>>> ab560d88
    }
}

fn get_trait_info_from_bound<'a>(bound: &'a GenericBound<'_>) -> Option<(Res, &'a [PathSegment<'a>], Span)> {
    if let GenericBound::Trait(t) = bound {
        let trait_path = t.trait_ref.path;
        let trait_span = {
            let path_span = trait_path.span;
            if let BoundPolarity::Maybe(_) = t.modifiers.polarity {
                path_span.with_lo(path_span.lo() - BytePos(1)) // include the `?`
            } else {
                path_span
            }
        };
        Some((trait_path.res, trait_path.segments, trait_span))
    } else {
        None
    }
}

fn rollup_traits<'cx, 'tcx>(
    cx: &'cx LateContext<'tcx>,
    bounds: &'tcx [GenericBound<'tcx>],
    msg: &'static str,
) -> Vec<(ComparableTraitRef<'cx, 'tcx>, Span)> {
    // Source order is needed for joining spans
    let mut map = FxIndexMap::default();
    let mut repeated_res = false;

    let only_comparable_trait_refs = |bound: &'tcx GenericBound<'tcx>| {
        if let GenericBound::Trait(t) = bound {
            Some((
                ComparableTraitRef {
                    cx,
                    trait_ref: &t.trait_ref,
<<<<<<< HEAD
                    modifiers: t.modifiers,
=======
                    modifier: t.modifiers,
>>>>>>> ab560d88
                },
                t.span,
            ))
        } else {
            None
        }
    };

    for bound in bounds.iter().filter_map(only_comparable_trait_refs) {
        let (comparable_bound, span_direct) = bound;
        match map.entry(comparable_bound) {
            IndexEntry::Occupied(_) => repeated_res = true,
            IndexEntry::Vacant(e) => {
                e.insert(span_direct);
            },
        }
    }

    let comparable_bounds: Vec<_> = map.into_iter().collect();

    if repeated_res && let [first_trait, .., last_trait] = bounds {
        let all_trait_span = first_trait.span().to(last_trait.span());

        let traits = comparable_bounds
            .iter()
            .filter_map(|&(_, span)| span.get_source_text(cx))
            .join(" + ");

        span_lint_and_sugg(
            cx,
            TRAIT_DUPLICATION_IN_BOUNDS,
            all_trait_span,
            msg,
            "try",
            traits,
            Applicability::MachineApplicable,
        );
    }

    comparable_bounds
}<|MERGE_RESOLUTION|>--- conflicted
+++ resolved
@@ -10,12 +10,8 @@
 use rustc_errors::Applicability;
 use rustc_hir::def::Res;
 use rustc_hir::{
-    GenericBound, Generics, Item, ItemKind, LangItem, Node, Path, PathSegment, PredicateOrigin, QPath,
-<<<<<<< HEAD
-    TraitBoundModifiers, TraitItem, TraitRef, Ty, TyKind, WherePredicate, BoundPolarity,
-=======
-    TraitBoundModifier, TraitItem, TraitRef, Ty, TyKind, WherePredicate,
->>>>>>> ab560d88
+    BoundPolarity, GenericBound, Generics, Item, ItemKind, LangItem, Node, Path, PathSegment, PredicateOrigin, QPath,
+    TraitBoundModifiers, TraitItem, TraitRef, Ty, TyKind, WherePredicate,
 };
 use rustc_lint::{LateContext, LateLintPass};
 use rustc_session::impl_lint_pass;
@@ -378,20 +374,12 @@
 struct ComparableTraitRef<'a, 'tcx> {
     cx: &'a LateContext<'tcx>,
     trait_ref: &'tcx TraitRef<'tcx>,
-<<<<<<< HEAD
     modifiers: TraitBoundModifiers,
-=======
-    modifier: TraitBoundModifier,
->>>>>>> ab560d88
 }
 
 impl PartialEq for ComparableTraitRef<'_, '_> {
     fn eq(&self, other: &Self) -> bool {
-<<<<<<< HEAD
-        SpanlessEq::new(self.cx).eq_modifiers(self.modifiers, other.modifiers)
-=======
-        self.modifier == other.modifier
->>>>>>> ab560d88
+        SpanlessEq::eq_modifiers(self.modifiers, other.modifiers)
             && SpanlessEq::new(self.cx)
                 .paths_by_resolution()
                 .eq_path(self.trait_ref.path, other.trait_ref.path)
@@ -402,13 +390,8 @@
     fn hash<H: Hasher>(&self, state: &mut H) {
         let mut s = SpanlessHash::new(self.cx).paths_by_resolution();
         s.hash_path(self.trait_ref.path);
-<<<<<<< HEAD
         s.hash_modifiers(self.modifiers);
         state.write_u64(s.finish());
-=======
-        state.write_u64(s.finish());
-        self.modifier.hash(state);
->>>>>>> ab560d88
     }
 }
 
@@ -444,11 +427,7 @@
                 ComparableTraitRef {
                     cx,
                     trait_ref: &t.trait_ref,
-<<<<<<< HEAD
                     modifiers: t.modifiers,
-=======
-                    modifier: t.modifiers,
->>>>>>> ab560d88
                 },
                 t.span,
             ))
