error: this could be rewritten as `let...else`
  --> $DIR/manual_let_else.rs:25:5
   |
LL |     let v = if let Some(v_some) = g() { v_some } else { return };
   |     ^^^^^^^^^^^^^^^^^^^^^^^^^^^^^^^^^^^^^^^^^^^^^^^^^^^^^^^^^^^^^ help: consider writing: `let Some(v) = g() else { return };`
   |
   = note: `-D clippy::manual-let-else` implied by `-D warnings`

error: this could be rewritten as `let...else`
  --> $DIR/manual_let_else.rs:26:5
   |
LL | /     let v = if let Some(v_some) = g() {
LL | |         v_some
LL | |     } else {
LL | |         return;
LL | |     };
   | |______^
   |
help: consider writing
   |
LL ~     let Some(v) = g() else {
LL +         return;
LL +     };
   |

error: this could be rewritten as `let...else`
  --> $DIR/manual_let_else.rs:32:5
   |
LL | /     let v = if let Some(v) = g() {
LL | |         // Blocks around the identity should have no impact
LL | |         {
LL | |             { v }
...  |
LL | |         return;
LL | |     };
   | |______^
   |
help: consider writing
   |
LL ~     let Some(v) = g() else {
LL +         // Some computation should still make it fire
LL +         g();
LL +         return;
LL +     };
   |

error: this could be rewritten as `let...else`
  --> $DIR/manual_let_else.rs:45:9
   |
LL |         let v = if let Some(v_some) = g() { v_some } else { continue };
   |         ^^^^^^^^^^^^^^^^^^^^^^^^^^^^^^^^^^^^^^^^^^^^^^^^^^^^^^^^^^^^^^^ help: consider writing: `let Some(v) = g() else { continue };`

error: this could be rewritten as `let...else`
  --> $DIR/manual_let_else.rs:46:9
   |
LL |         let v = if let Some(v_some) = g() { v_some } else { break };
   |         ^^^^^^^^^^^^^^^^^^^^^^^^^^^^^^^^^^^^^^^^^^^^^^^^^^^^^^^^^^^^ help: consider writing: `let Some(v) = g() else { break };`

error: this could be rewritten as `let...else`
  --> $DIR/manual_let_else.rs:50:5
   |
LL |     let v = if let Some(v_some) = g() { v_some } else { panic!() };
   |     ^^^^^^^^^^^^^^^^^^^^^^^^^^^^^^^^^^^^^^^^^^^^^^^^^^^^^^^^^^^^^^^ help: consider writing: `let Some(v) = g() else { panic!() };`

error: this could be rewritten as `let...else`
  --> $DIR/manual_let_else.rs:53:5
   |
LL | /     let v = if let Some(v_some) = g() {
LL | |         v_some
LL | |     } else {
LL | |         std::process::abort()
LL | |     };
   | |______^
   |
help: consider writing
   |
LL ~     let Some(v) = g() else {
LL +         std::process::abort()
LL +     };
   |

error: this could be rewritten as `let...else`
  --> $DIR/manual_let_else.rs:60:5
   |
LL | /     let v = if let Some(v_some) = g() {
LL | |         v_some
LL | |     } else {
LL | |         if true { return } else { panic!() }
LL | |     };
   | |______^
   |
help: consider writing
   |
LL ~     let Some(v) = g() else {
LL +         if true { return } else { panic!() }
LL +     };
   |

error: this could be rewritten as `let...else`
  --> $DIR/manual_let_else.rs:67:5
   |
LL | /     let v = if let Some(v_some) = g() {
LL | |         v_some
LL | |     } else {
LL | |         if true {}
LL | |         panic!();
LL | |     };
   | |______^
   |
help: consider writing
   |
LL ~     let Some(v) = g() else {
LL +         if true {}
LL +         panic!();
LL +     };
   |

error: this could be rewritten as `let...else`
  --> $DIR/manual_let_else.rs:77:5
   |
LL | /     let v = if let Some(v_some) = g() {
LL | |         v_some
LL | |     } else {
LL | |         match () {
...  |
LL | |         }
LL | |     };
   | |______^
   |
help: consider writing
   |
LL ~     let Some(v) = g() else {
LL +         match () {
LL +             _ if panic!() => {},
LL +             _ => panic!(),
LL +         }
LL +     };
   |

error: this could be rewritten as `let...else`
  --> $DIR/manual_let_else.rs:87:5
   |
LL |     let v = if let Some(v_some) = g() { v_some } else { if panic!() {} };
   |     ^^^^^^^^^^^^^^^^^^^^^^^^^^^^^^^^^^^^^^^^^^^^^^^^^^^^^^^^^^^^^^^^^^^^^ help: consider writing: `let Some(v) = g() else { if panic!() {} };`

error: this could be rewritten as `let...else`
  --> $DIR/manual_let_else.rs:90:5
   |
LL | /     let v = if let Some(v_some) = g() {
LL | |         v_some
LL | |     } else {
LL | |         match panic!() {
LL | |             _ => {},
LL | |         }
LL | |     };
   | |______^
   |
help: consider writing
   |
LL ~     let Some(v) = g() else {
LL +         match panic!() {
LL +             _ => {},
LL +         }
LL +     };
   |

error: this could be rewritten as `let...else`
  --> $DIR/manual_let_else.rs:99:5
   |
LL | /     let v = if let Some(v_some) = g() {
LL | |         v_some
LL | |     } else if true {
LL | |         return;
LL | |     } else {
LL | |         panic!("diverge");
LL | |     };
   | |______^
   |
help: consider writing
   |
LL ~     let Some(v) = g() else { if true {
LL +         return;
LL +     } else {
LL +         panic!("diverge");
LL +     } };
   |

error: this could be rewritten as `let...else`
  --> $DIR/manual_let_else.rs:108:5
   |
LL | /     let v = if let Some(v_some) = g() {
LL | |         v_some
LL | |     } else {
LL | |         match (g(), g()) {
...  |
LL | |         }
LL | |     };
   | |______^
   |
help: consider writing
   |
LL ~     let Some(v) = g() else {
LL +         match (g(), g()) {
LL +             (Some(_), None) => return,
LL +             (None, Some(_)) => {
LL +                 if true {
LL +                     return;
LL +                 } else {
LL +                     panic!();
LL +                 }
LL +             },
LL +             _ => return,
LL +         }
LL +     };
   |

error: this could be rewritten as `let...else`
  --> $DIR/manual_let_else.rs:125:5
   |
LL | /     let (v, w) = if let Some(v_some) = g().map(|v| (v, 42)) {
LL | |         v_some
LL | |     } else {
LL | |         return;
LL | |     };
   | |______^
   |
help: consider writing
   |
LL ~     let Some((v, w)) = g().map(|v| (v, 42)) else {
LL +         return;
LL +     };
   |

error: this could be rewritten as `let...else`
  --> $DIR/manual_let_else.rs:132:5
   |
LL | /     let (w, S { v }) = if let (Some(v_some), w_some) = (g().map(|_| S { v: 0 }), 0) {
LL | |         (w_some, v_some)
LL | |     } else {
LL | |         return;
LL | |     };
   | |______^
   |
help: consider writing
   |
LL ~     let (Some(S { v }), w) = (g().map(|_| S { v: 0 }), 0) else {
LL +         return;
LL +     };
   |

error: this could be rewritten as `let...else`
  --> $DIR/manual_let_else.rs:141:13
   |
LL |             let $n = if let Some(v) = $e { v } else { return };
   |             ^^^^^^^^^^^^^^^^^^^^^^^^^^^^^^^^^^^^^^^^^^^^^^^^^^^ help: consider writing: `let Some($n) = g() else { return };`
...
LL |     create_binding_if_some!(w, g());
   |     ------------------------------- in this macro invocation
   |
   = note: this error originates in the macro `create_binding_if_some` (in Nightly builds, run with -Z macro-backtrace for more info)

error: this could be rewritten as `let...else`
  --> $DIR/manual_let_else.rs:149:5
   |
LL |     let v = if let Variant::A(a, 0) = e() { a } else { return };
   |     ^^^^^^^^^^^^^^^^^^^^^^^^^^^^^^^^^^^^^^^^^^^^^^^^^^^^^^^^^^^^ help: consider writing: `let Variant::A(v, 0) = e() else { return };`
<<<<<<< HEAD
=======

error: this could be rewritten as `let...else`
  --> $DIR/manual_let_else.rs:153:5
   |
LL |     let mut v = if let Variant::B(b) = e() { b } else { return };
   |     ^^^^^^^^^^^^^^^^^^^^^^^^^^^^^^^^^^^^^^^^^^^^^^^^^^^^^^^^^^^^^ help: consider writing: `let Variant::B(mut v) = e() else { return };`

error: this could be rewritten as `let...else`
  --> $DIR/manual_let_else.rs:157:5
   |
LL | /     let v = if let Ok(Some(Variant::B(b))) | Err(Some(Variant::A(b, _))) = nested {
LL | |         b
LL | |     } else {
LL | |         return;
LL | |     };
   | |______^
   |
help: consider writing
   |
LL ~     let (Ok(Some(Variant::B(v))) | Err(Some(Variant::A(v, _)))) = nested else {
LL +         return;
LL +     };
   |

error: this could be rewritten as `let...else`
  --> $DIR/manual_let_else.rs:163:5
   |
LL |     let v = if let Variant::A(.., a) = e() { a } else { return };
   |     ^^^^^^^^^^^^^^^^^^^^^^^^^^^^^^^^^^^^^^^^^^^^^^^^^^^^^^^^^^^^^ help: consider writing: `let Variant::A(.., v) = e() else { return };`

error: this could be rewritten as `let...else`
  --> $DIR/manual_let_else.rs:166:5
   |
LL |     let w = if let (Some(v), ()) = (g(), ()) { v } else { return };
   |     ^^^^^^^^^^^^^^^^^^^^^^^^^^^^^^^^^^^^^^^^^^^^^^^^^^^^^^^^^^^^^^^ help: consider writing: `let (Some(w), ()) = (g(), ()) else { return };`

error: this could be rewritten as `let...else`
  --> $DIR/manual_let_else.rs:169:5
   |
LL | /     let w = if let Some(S { v: x }) = Some(S { v: 0 }) {
LL | |         x
LL | |     } else {
LL | |         return;
LL | |     };
   | |______^
   |
help: consider writing
   |
LL ~     let Some(S { v: w }) = Some(S { v: 0 }) else {
LL +         return;
LL +     };
   |
>>>>>>> 9020937b

error: this could be rewritten as `let...else`
  --> $DIR/manual_let_else.rs:176:5
   |
LL | /     let v = if let Some(S { v: x }) = Some(S { v: 0 }) {
LL | |         x
LL | |     } else {
LL | |         return;
LL | |     };
   | |______^
   |
help: consider writing
   |
LL ~     let Some(S { v }) = Some(S { v: 0 }) else {
LL +         return;
LL +     };
   |

error: this could be rewritten as `let...else`
  --> $DIR/manual_let_else.rs:183:5
   |
LL | /     let (x, S { v }, w) = if let Some(U { v, w, x }) = None::<U<S<()>>> {
LL | |         (x, v, w)
LL | |     } else {
LL | |         return;
LL | |     };
   | |______^
   |
help: consider writing
   |
LL ~     let Some(U { v: S { v }, w, x }) = None::<U<S<()>>> else {
LL +         return;
LL +     };
   |
<<<<<<< HEAD
LL |     let mut v = if let Variant::B(b) = e() { b } else { return };
   |     ^^^^^^^^^^^^^^^^^^^^^^^^^^^^^^^^^^^^^^^^^^^^^^^^^^^^^^^^^^^^^ help: consider writing: `let Variant::B(mut v) = e() else { return };`

error: this could be rewritten as `let...else`
  --> $DIR/manual_let_else.rs:156:5
   |
LL | /     let v = if let Ok(Some(Variant::B(b))) | Err(Some(Variant::A(b, _))) = nested {
LL | |         b
LL | |     } else {
LL | |         return;
LL | |     };
   | |______^
   |
help: consider writing
   |
LL ~     let (Ok(Some(Variant::B(v))) | Err(Some(Variant::A(v, _)))) = nested else {
LL +         return;
LL +     };
   |

error: this could be rewritten as `let...else`
  --> $DIR/manual_let_else.rs:162:5
   |
LL |     let v = if let Variant::A(.., a) = e() { a } else { return };
   |     ^^^^^^^^^^^^^^^^^^^^^^^^^^^^^^^^^^^^^^^^^^^^^^^^^^^^^^^^^^^^^ help: consider writing: `let Variant::A(.., v) = e() else { return };`

error: this could be rewritten as `let...else`
  --> $DIR/manual_let_else.rs:272:5
=======

error: this could be rewritten as `let...else`
  --> $DIR/manual_let_else.rs:297:5
>>>>>>> 9020937b
   |
LL | /     let _ = match ff {
LL | |         Some(value) => value,
LL | |         _ => macro_call!(),
LL | |     };
   | |______^ help: consider writing: `let Some(_) = ff else { macro_call!() };`

<<<<<<< HEAD
error: aborting due to 22 previous errors
=======
error: aborting due to 26 previous errors
>>>>>>> 9020937b
<|MERGE_RESOLUTION|>--- conflicted
+++ resolved
@@ -260,12 +260,10 @@
    = note: this error originates in the macro `create_binding_if_some` (in Nightly builds, run with -Z macro-backtrace for more info)
 
 error: this could be rewritten as `let...else`
-  --> $DIR/manual_let_else.rs:149:5
+  --> $DIR/manual_let_else.rs:150:5
    |
 LL |     let v = if let Variant::A(a, 0) = e() { a } else { return };
    |     ^^^^^^^^^^^^^^^^^^^^^^^^^^^^^^^^^^^^^^^^^^^^^^^^^^^^^^^^^^^^ help: consider writing: `let Variant::A(v, 0) = e() else { return };`
-<<<<<<< HEAD
-=======
 
 error: this could be rewritten as `let...else`
   --> $DIR/manual_let_else.rs:153:5
@@ -318,7 +316,6 @@
 LL +         return;
 LL +     };
    |
->>>>>>> 9020937b
 
 error: this could be rewritten as `let...else`
   --> $DIR/manual_let_else.rs:176:5
@@ -353,40 +350,9 @@
 LL +         return;
 LL +     };
    |
-<<<<<<< HEAD
-LL |     let mut v = if let Variant::B(b) = e() { b } else { return };
-   |     ^^^^^^^^^^^^^^^^^^^^^^^^^^^^^^^^^^^^^^^^^^^^^^^^^^^^^^^^^^^^^ help: consider writing: `let Variant::B(mut v) = e() else { return };`
-
-error: this could be rewritten as `let...else`
-  --> $DIR/manual_let_else.rs:156:5
-   |
-LL | /     let v = if let Ok(Some(Variant::B(b))) | Err(Some(Variant::A(b, _))) = nested {
-LL | |         b
-LL | |     } else {
-LL | |         return;
-LL | |     };
-   | |______^
-   |
-help: consider writing
-   |
-LL ~     let (Ok(Some(Variant::B(v))) | Err(Some(Variant::A(v, _)))) = nested else {
-LL +         return;
-LL +     };
-   |
-
-error: this could be rewritten as `let...else`
-  --> $DIR/manual_let_else.rs:162:5
-   |
-LL |     let v = if let Variant::A(.., a) = e() { a } else { return };
-   |     ^^^^^^^^^^^^^^^^^^^^^^^^^^^^^^^^^^^^^^^^^^^^^^^^^^^^^^^^^^^^^ help: consider writing: `let Variant::A(.., v) = e() else { return };`
-
-error: this could be rewritten as `let...else`
-  --> $DIR/manual_let_else.rs:272:5
-=======
 
 error: this could be rewritten as `let...else`
   --> $DIR/manual_let_else.rs:297:5
->>>>>>> 9020937b
    |
 LL | /     let _ = match ff {
 LL | |         Some(value) => value,
@@ -394,8 +360,4 @@
 LL | |     };
    | |______^ help: consider writing: `let Some(_) = ff else { macro_call!() };`
 
-<<<<<<< HEAD
-error: aborting due to 22 previous errors
-=======
 error: aborting due to 26 previous errors
->>>>>>> 9020937b
